--- conflicted
+++ resolved
@@ -127,13 +127,9 @@
             default=DEFAULT_COLOR_TEMP_REVERSE,
             description={"suggested_value": DEFAULT_COLOR_TEMP_REVERSE},
         ): bool,
-<<<<<<< HEAD
         vol.Optional(CONF_SCENE): _col_to_select(dps, is_dps=True),
-=======
-        vol.Optional(CONF_SCENE): vol.In(dps),
         vol.Optional(CONF_SCENE_VALUES): str,
         vol.Optional(CONF_SCENE_VALUES_FRIENDLY): str,
->>>>>>> 43123dda
         vol.Optional(
             CONF_MUSIC_MODE, default=False, description={"suggested_value": False}
         ): bool,
