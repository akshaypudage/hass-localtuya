"""The LocalTuya integration integration."""
import voluptuous as vol

from homeassistant.config_entries import SOURCE_IMPORT, ConfigEntry
from homeassistant.core import HomeAssistant
from homeassistant.const import (
    CONF_DEVICE_ID,
    CONF_ID,
    CONF_ICON,
    CONF_NAME,
    CONF_FRIENDLY_NAME,
    CONF_HOST,
    CONF_PLATFORM,
    CONF_ENTITIES,
)
import homeassistant.helpers.config_validation as cv

from . import pytuya
from .const import CONF_LOCAL_KEY, CONF_PROTOCOL_VERSION, DOMAIN, PLATFORMS


DEFAULT_ID = "1"
DEFAULT_PROTOCOL_VERSION = 3.3

BASE_PLATFORM_SCHEMA = {
    vol.Optional(CONF_ICON): cv.icon,  # Deprecated: not used
    vol.Required(CONF_HOST): cv.string,
    vol.Required(CONF_DEVICE_ID): cv.string,
    vol.Required(CONF_LOCAL_KEY): cv.string,
    vol.Optional(CONF_NAME): cv.string,  # Deprecated: not used
    vol.Required(CONF_FRIENDLY_NAME): cv.string,
    vol.Required(CONF_PROTOCOL_VERSION, default=DEFAULT_PROTOCOL_VERSION): vol.Coerce(
        float
    ),
    vol.Optional(CONF_ID, default=DEFAULT_ID): cv.string,
}


def prepare_setup_entities(config_entry, platform):
    """Prepare ro setup entities for a platform."""
    entities_to_setup = [
        entity
        for entity in config_entry.data[CONF_ENTITIES]
        if entity[CONF_PLATFORM] == platform
    ]
    if not entities_to_setup:
        return None, None

    device = pytuya.TuyaDevice(
        config_entry.data[CONF_DEVICE_ID],
        config_entry.data[CONF_HOST],
        config_entry.data[CONF_LOCAL_KEY],
        config_entry.data[CONF_FRIENDLY_NAME],
        config_entry.data[CONF_NAME],
    )
    device.set_version(float(config_entry.data[CONF_PROTOCOL_VERSION]))
    device.set_dpsUsed({})
    return device, entities_to_setup


def import_from_yaml(hass, config, platform):
    """Import configuration from YAML."""
    config[CONF_PLATFORM] = platform
    hass.async_create_task(
        hass.config_entries.flow.async_init(
            DOMAIN, context={"source": SOURCE_IMPORT}, data=config
        )
    )

    return True


async def async_setup(hass: HomeAssistant, config: dict):
    """Set up the LocalTuya integration component."""
    return True


async def async_setup_entry(hass: HomeAssistant, entry: ConfigEntry):
    """Set up LocalTuya integration from a config entry."""
<<<<<<< HEAD

    print('async_setup_entry localtuya subswitch [{}] '.format(entry.data))

    for component in PLATFORMS:
        hass.async_create_task(
            hass.config_entries.async_forward_entry_setup(entry, component)
        )
=======
    for platform in PLATFORMS:
#        print("ASE*** [{}] [{}]".format(entry.data["entities"][0][CONF_PLATFORM], platform))
        if entry.data["entities"][0][CONF_PLATFORM] == platform:
            hass.async_create_task(
                hass.config_entries.async_forward_entry_setup(entry, platform)
            )
>>>>>>> 386d59b4
    return True


async def async_unload_entry(hass: HomeAssistant, entry: ConfigEntry):
    """Unload a config entry."""
    # Nothing is stored and no persistent connections exist, so nothing to do
    return True<|MERGE_RESOLUTION|>--- conflicted
+++ resolved
@@ -77,22 +77,12 @@
 
 async def async_setup_entry(hass: HomeAssistant, entry: ConfigEntry):
     """Set up LocalTuya integration from a config entry."""
-<<<<<<< HEAD
-
-    print('async_setup_entry localtuya subswitch [{}] '.format(entry.data))
-
-    for component in PLATFORMS:
-        hass.async_create_task(
-            hass.config_entries.async_forward_entry_setup(entry, component)
-        )
-=======
     for platform in PLATFORMS:
 #        print("ASE*** [{}] [{}]".format(entry.data["entities"][0][CONF_PLATFORM], platform))
         if entry.data["entities"][0][CONF_PLATFORM] == platform:
             hass.async_create_task(
                 hass.config_entries.async_forward_entry_setup(entry, platform)
             )
->>>>>>> 386d59b4
     return True
 
 
