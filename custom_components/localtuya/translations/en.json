--- conflicted
+++ resolved
@@ -75,7 +75,10 @@
                     "fan_speed_low": "Fan Low Speed Setting",
                     "fan_speed_medium": "Fan Medium Speed Setting",
                     "fan_speed_high": "Fan High Speed Setting",
-<<<<<<< HEAD
+                    "max_value": "Maximum Value",
+                    "min_value": "Minimum Value",
+                    "select_options": "Valid entries, separate entries by a ;",
+                    "select_options_friendly": "User Friendly options, separate entries by a ;",
                     "current_temperature_dp": "Current Temperature",
                     "target_temperature_dp": "Target Temperature",
                     "temperature_step": "Temperature Step (optional)",
@@ -93,12 +96,6 @@
                     "eco_dp": "Eco DP (optional)",
                     "eco_value": "Eco value (optional)",
                     "heuristic_action": "Enable heuristic action (optional)"
-=======
-                    "max_value": "Maximum Value",
-                    "min_value": "Minimum Value",
-                    "select_options": "Valid entries, separate entries by a ;",
-                    "select_options_friendly": "User Friendly options, separate entries by a ;"
->>>>>>> 6add1f7d
                 }
             }
         }
@@ -151,7 +148,10 @@
                     "fan_speed_low": "Fan Low Speed Setting",
                     "fan_speed_medium": "Fan Medium Speed Setting",
                     "fan_speed_high": "Fan High Speed Setting",
-<<<<<<< HEAD
+                    "max_value": "Maximum Value",
+                    "min_value": "Minimum Value",
+                    "select_options": "Valid entries, separate entries by a ;",
+                    "select_options_friendly": "User Friendly options, separate entries by a ;",
                     "current_temperature_dp": "Current Temperature",
                     "target_temperature_dp": "Target Temperature",
                     "temperature_step": "Temperature Step (optional)",
@@ -169,12 +169,6 @@
                     "eco_dp": "Eco DP (optional)",
                     "eco_value": "Eco value (optional)",
                     "heuristic_action": "Enable heuristic action (optional)"
-=======
-                    "max_value": "Maximum Value",
-                    "min_value": "Minimum Value",
-                    "select_options": "Valid entries, separate entries by a ;",
-                    "select_options_friendly": "User Friendly options, separate entries by a ;"
->>>>>>> 6add1f7d
                 }
             },
             "yaml_import": {
