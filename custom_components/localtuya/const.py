"""Constants for localtuya integration."""

ATTR_CURRENT = "current"
ATTR_CURRENT_CONSUMPTION = "current_consumption"
ATTR_VOLTAGE = "voltage"

CONF_LOCAL_KEY = "local_key"
CONF_PROTOCOL_VERSION = "protocol_version"
CONF_DPS_STRINGS = "dps_strings"
CONF_PRODUCT_KEY = "product_key"

# light
CONF_BRIGHTNESS_LOWER = "brightness_lower"
CONF_BRIGHTNESS_UPPER = "brightness_upper"
CONF_COLOR = "color"
CONF_COLOR_MODE = "color_mode"
CONF_COLOR_TEMP_MIN_KELVIN = "color_temp_min_kelvin"
CONF_COLOR_TEMP_MAX_KELVIN = "color_temp_max_kelvin"
CONF_COLOR_TEMP_REVERSE = "color_temp_reverse"
CONF_MUSIC_MODE = "music_mode"

# switch
CONF_CURRENT = "current"
CONF_CURRENT_CONSUMPTION = "current_consumption"
CONF_VOLTAGE = "voltage"

# cover
CONF_COMMANDS_SET = "commands_set"
CONF_POSITIONING_MODE = "positioning_mode"
CONF_CURRENT_POSITION_DP = "current_position_dp"
CONF_SET_POSITION_DP = "set_position_dp"
CONF_POSITION_INVERTED = "position_inverted"
CONF_SPAN_TIME = "span_time"

# fan
CONF_FAN_SPEED_CONTROL = "fan_speed_control"
CONF_FAN_OSCILLATING_CONTROL = "fan_oscillating_control"
CONF_FAN_SPEED_LOW = "fan_speed_low"
CONF_FAN_SPEED_MEDIUM = "fan_speed_medium"
CONF_FAN_SPEED_HIGH = "fan_speed_high"

# sensor
CONF_SCALING = "scaling"

# climate
CONF_TARGET_TEMPERATURE_DP = "target_temperature_dp"
CONF_CURRENT_TEMPERATURE_DP = "current_temperature_dp"
CONF_TEMPERATURE_STEP = "temperature_step"
CONF_MAX_TEMP_DP = "max_temperature_dp"
CONF_MIN_TEMP_DP = "min_temperature_dp"
CONF_PRECISION = "precision"
CONF_TARGET_PRECISION = "target_precision"
CONF_HVAC_MODE_DP = "hvac_mode_dp"
CONF_HVAC_MODE_SET = "hvac_mode_set"
CONF_PRESET_DP = "preset_dp"
CONF_PRESET_SET = "preset_set"
CONF_HEURISTIC_ACTION = "heuristic_action"
CONF_HVAC_ACTION_DP = "hvac_action_dp"
CONF_HVAC_ACTION_SET = "hvac_action_set"
CONF_ECO_DP = "eco_dp"
CONF_ECO_VALUE = "eco_value"

DATA_DISCOVERY = "discovery"

DOMAIN = "localtuya"

# Platforms in this list must support config flows
<<<<<<< HEAD
PLATFORMS = ["binary_sensor", "cover", "climate", "fan", "light", "sensor", "switch"]
=======
PLATFORMS = [
    "binary_sensor",
    "cover",
    "fan",
    "light",
    "number",
    "select",
    "sensor",
    "switch",
]
>>>>>>> 6add1f7d

TUYA_DEVICE = "tuya_device"<|MERGE_RESOLUTION|>--- conflicted
+++ resolved
@@ -65,11 +65,9 @@
 DOMAIN = "localtuya"
 
 # Platforms in this list must support config flows
-<<<<<<< HEAD
-PLATFORMS = ["binary_sensor", "cover", "climate", "fan", "light", "sensor", "switch"]
-=======
 PLATFORMS = [
     "binary_sensor",
+    "climate",
     "cover",
     "fan",
     "light",
@@ -78,6 +76,5 @@
     "sensor",
     "switch",
 ]
->>>>>>> 6add1f7d
 
 TUYA_DEVICE = "tuya_device"